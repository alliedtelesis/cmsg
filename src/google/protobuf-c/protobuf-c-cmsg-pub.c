--- conflicted
+++ resolved
@@ -240,13 +240,8 @@
 int32_t
 cmsg_pub_initiate_all_subscriber_connections (cmsg_pub *publisher)
 {
-<<<<<<< HEAD
     CMSG_ASSERT_RETURN_VAL (publisher != NULL, CMSG_RET_ERR);
 
-    int32_t ret = CMSG_RET_OK;
-=======
-    CMSG_ASSERT (publisher);
->>>>>>> f5d4775c
     /*
      * walk the list and get a client connection for every subscription
      */
