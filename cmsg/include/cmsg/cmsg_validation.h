--- conflicted
+++ resolved
@@ -21,18 +21,11 @@
 bool cmsg_validate_ip_address (const char *input_string, const char *field_name,
                                const char *supplied_error_message, char *err_str,
                                uint32_t err_str_len);
-<<<<<<< HEAD
-bool
-cmsg_validate_utc_timestamp (const char *input_string, const char *field_name,
-                             const char *supplied_error_message,
-                             char *err_str, uint32_t err_str_len);
-=======
 bool cmsg_validate_utc_timestamp (const char *input_string, const char *field_name,
                                   const char *supplied_error_message,
                                   char *err_str, uint32_t err_str_len);
 bool cmsg_validate_mac_address (const char *input_string, const char *field_name,
                                 const char *supplied_error_message, char *err_str,
                                 uint32_t err_str_len);
->>>>>>> aa177d18
 
 #endif /* __CMSG_VALIDATION_H_ */