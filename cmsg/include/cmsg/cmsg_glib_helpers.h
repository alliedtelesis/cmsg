--- conflicted
+++ resolved
@@ -15,17 +15,13 @@
 cmsg_tipc_mesh_conn *cmsg_glib_tipc_mesh_init (ProtobufCService *service,
                                                const char *service_entry_name,
                                                int this_node_id, int min_node_id,
-<<<<<<< HEAD
-                                               int max_node_id);
+                                               int max_node_id,
+                                               cmsg_mesh_local_type type, bool oneway);
 cmsg_pub *cmsg_glib_tipc_publisher_init (const char *service_entry_name, int this_node_id,
                                          int scope,
                                          const ProtobufCServiceDescriptor *descriptor);
 cmsg_pub *cmsg_glib_unix_publisher_init (const ProtobufCServiceDescriptor *descriptor);
 cmsg_sub *cmsg_glib_unix_subscriber_init (ProtobufCService *service, const char **events);
 void cmsg_glib_subscriber_deinit (cmsg_sub *sub);
-=======
-                                               int max_node_id,
-                                               cmsg_mesh_local_type type, bool oneway);
->>>>>>> cc12321c
 
 #endif /* __CMSG_GLIB_HELPERS_H_ */