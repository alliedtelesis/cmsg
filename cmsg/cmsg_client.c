--- conflicted
+++ resolved
@@ -695,13 +695,8 @@
             return -1;
         }
 
-<<<<<<< HEAD
-        ret =
-            client->_transport->client_send (client, encrypt_buffer, encrypt_length, flag);
-=======
         ret = client->_transport->client_send (client, encrypt_buffer, encrypt_length,
                                                flag);
->>>>>>> 23117f5c
         /* if the send was successful, fixup the return length to match the original
          * plaintext length so callers are unaware of the encryption */
         if (encrypt_length == ret)
@@ -1174,13 +1169,8 @@
 
         if (client->state == CMSG_CLIENT_STATE_CONNECTED)
         {
-<<<<<<< HEAD
-            send_ret =
-                cmsg_client_send_wrapper (client, queue_buffer, queue_buffer_size, 0);
-=======
             send_ret = cmsg_client_send_wrapper (client, queue_buffer,
                                                  queue_buffer_size, 0);
->>>>>>> 23117f5c
 
             if (send_ret < (int) (queue_buffer_size))
             {
