--- conflicted
+++ resolved
@@ -302,8 +302,8 @@
                 if (_cmsg_client_apply_send_timeout (client->connection.socket,
                                                      client->send_timeout) < 0)
                 {
-                    CMSG_DEBUG (CMSG_INFO, "[CLIENT] failed to set send timeout (errno=%d)\n",
-                                errno);
+                    CMSG_DEBUG (CMSG_INFO,
+                                "[CLIENT] failed to set send timeout (errno=%d)\n", errno);
                 }
             }
         }
@@ -737,14 +737,8 @@
 
     if (!do_queue)
     {
-<<<<<<< HEAD
         ret_val = cmsg_client_buffer_send_retry_once (client, buffer, total_message_size,
                                                       method_name);
-=======
-        ret_val = cmsg_client_buffer_send_retry_once (client,
-                                                      buffer,
-                                                      total_message_size, method_name);
->>>>>>> 458afa58
     }
     else
     {
@@ -1118,11 +1112,7 @@
         return CMSG_RET_ERR;
     }
 
-<<<<<<< HEAD
     send_ret = cmsg_client_send_wrapper (client, queue_buffer, queue_buffer_size, 0);
-=======
-    send_ret = client->_transport->client_send (client, queue_buffer, queue_buffer_size, 0);
->>>>>>> 458afa58
 
     if (send_ret < (int) (queue_buffer_size))
     {
@@ -1135,12 +1125,7 @@
 
         if (client->state == CMSG_CLIENT_STATE_CONNECTED)
         {
-<<<<<<< HEAD
             send_ret = cmsg_client_send_wrapper (client, queue_buffer, queue_buffer_size, 0);
-=======
-            send_ret = client->_transport->client_send (client,
-                                                        queue_buffer, queue_buffer_size, 0);
->>>>>>> 458afa58
 
             if (send_ret < (int) (queue_buffer_size))
             {
@@ -1466,8 +1451,7 @@
     if (!client)
     {
         cmsg_transport_destroy (transport);
-        CMSG_LOG_CLIENT_ERROR (client, "No TCP IPC client on %s",
-                               descriptor->name);
+        CMSG_LOG_CLIENT_ERROR (client, "No TCP IPC client on %s", descriptor->name);
         return NULL;
     }
 
@@ -1484,8 +1468,7 @@
 }
 
 cmsg_client *
-cmsg_create_client_tcp_oneway (cmsg_socket *config,
-                                      ProtobufCServiceDescriptor *descriptor)
+cmsg_create_client_tcp_oneway (cmsg_socket *config, ProtobufCServiceDescriptor *descriptor)
 {
     CMSG_ASSERT_RETURN_VAL (config != NULL, NULL);
     CMSG_ASSERT_RETURN_VAL (descriptor != NULL, NULL);
