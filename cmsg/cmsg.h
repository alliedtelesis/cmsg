/*
 * Copyright 2016, Allied Telesis Labs New Zealand, Ltd
 */
#ifndef __CMSG_H_
#define __CMSG_H_

#include <protobuf-c/protobuf-c.h>
#include <glib.h>
#include <stdbool.h>

// Return codes
#define CMSG_RET_OK                 0
#define CMSG_RET_QUEUED             1
#define CMSG_RET_DROPPED            2
#define CMSG_RET_ERR                -1
#define CMSG_RET_METHOD_NOT_FOUND   -2
#define CMSG_RET_CLOSED             -3

#define CMSG_COUNTER_APP_NAME_PREFIX    "CMSG "

typedef protobuf_c_boolean cmsg_bool_t;

void cmsg_malloc_init (int mtype);

/* note - use CMSG_MSG_ALLOC()/_FREE() instead of calling these directly */
void *cmsg_msg_alloc (size_t struct_size, const char *file, int line);
void cmsg_msg_free (void *msg_struct, const char *file, int line);
/* note - use CMSG_MSG_ARRAY_ALLOC()/_FREE() instead of calling these directly */
void **cmsg_msg_array_alloc (size_t struct_size, uint32_t num_structs,
                             const char *file, int line);
void cmsg_msg_array_free (void *msg_array, const char *file, int line);
/* note - use CMSG_REPEATED_APPEND() instead of calling this directly */
void cmsg_repeated_append (void ***msg_ptr_array, size_t *num_elems, const void *ptr,
                           const char *file, int line);
<<<<<<< HEAD
void cmsg_repeated_append_uint32 (uint32_t **msg_ptr_array, size_t *num_elems,
                                  const uint32_t value, const char *file, int line);
=======
/* note - use CMSG_UPDATE_RECV_MSG_STRING_FIELD() instead of calling this directly */
void cmsg_update_recv_msg_string_field (char **field, const char *new_val,
                                        const char *file, int line);
>>>>>>> eed9b981

extern ProtobufCAllocator cmsg_memory_allocator;

// macro to free messages returned back to the API
#define CMSG_FREE_RECV_MSG(_name)                                                                      \
    do {                                                                                               \
        protobuf_c_message_free_unpacked ((ProtobufCMessage *)(_name), &cmsg_memory_allocator);       \
        (_name) = NULL;                                                                                \
    } while (0)

#define CMSG_FREE_RECV_MSG_ARRAY(_array)                                                               \
    do {                                                                                               \
        int _i;                                                                                         \
        for (_i = 0; _array[_i] != NULL; _i++)                                                     \
        {                                                                                              \
            CMSG_FREE_RECV_MSG(_array[_i]);                                                            \
        }                                                                                              \
    } while (0)


/* Macros for setting the fields in a structure, and the associated sub-fields */
#define CMSG_SET_FIELD_VALUE(_name, _field, _value) \
    do {                                            \
        (_name)->_field = (_value);                 \
        (_name)->has_##_field = TRUE;               \
    } while (0)

#define CMSG_UNSET_AND_ZERO_FIELD_VALUE(_name, _field) \
    do {                                               \
        (_name)->_field = 0;                           \
        (_name)->has_##_field = FALSE;                 \
    } while (0)

#define CMSG_SET_FIELD_PTR(_name, _field, _ptr) \
    do {                                        \
        (_name)->_field = (_ptr);               \
    } while (0)

#define CMSG_SET_FIELD_REPEATED(_name, _field, _ptr, _n_elem) \
    do {                                                      \
        (_name)->_field = (_ptr);                             \
        (_name)->n_##_field = (_n_elem);                      \
    } while (0)

#define CMSG_IS_FIELD_PRESENT(_msg, _field) \
    ((_msg)->has_##_field ? TRUE : FALSE)

#define CMSG_IS_PTR_PRESENT(_msg, _ptr) \
    ((_msg)->_ptr ? TRUE : FALSE)

#define CMSG_IS_REPEATED_PRESENT(_msg, _field) \
    ((_msg)->n_##_field ? TRUE : FALSE)

#define CMSG_MSG_HAS_FIELD(_msg, _field_name) \
    (protobuf_c_message_descriptor_get_field_by_name ((_msg)->base.descriptor, _field_name) ? TRUE : FALSE)

/**
 * Helper macro to check whether a given message has a field with the
 * given name.
 * @param _msg the message structure to check
 * @param _field_name the field name to be checked
 */
#define CMSG_MSG_HAS_FIELD(_msg, _field_name) \
    (protobuf_c_message_descriptor_get_field_by_name ((_msg)->base.descriptor, _field_name) ? TRUE : FALSE)

/**
 * Helper macro to allocate a message struct using the CMSG memory allocator.
 * @param __msg_struct the name of the message struct being used
 * @return a pointer to the allocated message struct.  The message must still be
 * initialised using the appropriate init function for the message. No sub-fields
 * in the message are allocated. You still need to malloc and free these yourself.
 */
#define CMSG_MSG_ALLOC(__msg_struct) \
    (__msg_struct *) cmsg_msg_alloc (sizeof (__msg_struct), __FILE__, __LINE__)

/**
 * Frees a message struct allocated by CMSG_MSG_ALLOC()
 * @param __msg_ptr Pointer to the message created by CMSG_MSG_ALLOC
 * @note that this does not handle freeing memory for any sub-fields within the
 * message struct (e.g. strings, MAC addresses, etc). You still need to free
 * these yourself before calling this macro. If all fields in the message are allocated
 * using the CMSG allocator, CMSG_FREE_RECV_MSG can be used to free the whole message.
 */
#define CMSG_MSG_FREE(__msg_ptr) \
    cmsg_msg_free (__msg_ptr, __FILE__, __LINE__)

/**
 * Helper macro to allocate an array of message structs used to send a CMSG
 * message. This is designed to be used with CMSG_SET_FIELD_REPEATED(), where
 * the repeated field is a message struct.
 * @param __msg_struct the name of the message struct being used
 * @param __num the number of message structs we need to allocate
 * @return a single block of malloc'd memory, which is an array of pointers setup
 * to point to the message structs. Use CMSG_MSG_ARRAY_FREE() to free this memory
 * @note that this does not handle mallocing memory for any sub-fields within
 * the message struct (e.g. strings, MAC addresses, etc). You still need to malloc
 * and free these yourself.
 */
#define CMSG_MSG_ARRAY_ALLOC(__msg_struct, __num) \
    (__msg_struct **) cmsg_msg_array_alloc (sizeof (__msg_struct), __num, \
                                            __FILE__, __LINE__)

/**
 * Frees a message array allocated by CMSG_MSG_ARRAY_ALLOC()
 * @note that this does not handle freeing memory for any sub-fields within the
 * message struct (e.g. strings, MAC addresses, etc). You still need to free
 * these yourself before calling this macro.
 */
#define CMSG_MSG_ARRAY_FREE(__msg_array) \
    cmsg_msg_array_free (__msg_array, __FILE__, __LINE__)

/**
 * Frees an array of pointers created by CMSG_REPEATED_APPEND. The contents of the pointers
 * needs to be freed by the user.
 */
#define CMSG_REPEATED_FREE(_ptr_array) CMSG_MSG_ARRAY_FREE (_ptr_array)

/**
 * Helper macro to append an element to a repeated field in a message.
 * If this macro is used, it MUST be the ONLY method used to add elements to that field.
 * This is because internal optimisations are used to avoid excessive re-allocations.
 *
 * This macro MUST NOT be used with CMSG_MSG_ARRAY_ALLOC or any other allocator for the
 * same field.
 *
 * If _ptr is NULL, the field is not updated and the original values are kept.
 *
 * Otherwise, the pointer array is created/extended if necessary, the pointer to the new
 * element is added and the number of elements in the repeated field is updated.
 *
 * Freeing memory used by the elements in the array after the message has been sent is left
 * up to the user.
 * The array itself should be freed with CMSG_REPEATED_FREE.
 * @param _name name of the message being modified
 * @param _field name of the repeated field
 * @param _ptr pointer to append to repeated field
 */
#define CMSG_REPEATED_APPEND(_name, _field, _ptr)                                \
    cmsg_repeated_append ((void ***) &((_name)->_field), &((_name)->n_##_field), \
                          (const void *) _ptr, __FILE__, __LINE__)

#define CMSG_REPEATED_APPEND_UINT32(_name, _field, _value)                                 \
    cmsg_repeated_append_uint32 ((uint32_t **) &((_name)->_field), &((_name)->n_##_field), \
                                 (const uint32_t) _value, __FILE__, __LINE__)

/**
 * Helper macro to iterate over the pointers in a repeated field of a CMSG message
 * @param _name name of message ptr variable.
 * @param _field name of the repeated field
 * @param _node pointer of the type of the repeated field.
 * @param _idx integer variable to use as loop counter.
 */
#define CMSG_REPEATED_FOREACH(_name, _field, _node, _idx)  \
    if ((_name) && (_name)->_field)                         \
        for (_idx = 0; _idx < (_name)->n_##_field; _idx++) \
            if ((_node = (_name)->_field[_idx]) != NULL)

/**
 * Replace a string field in a received message with a different value using the
 * CMSG memory allocator.
 * This is useful if the message needs a slight modification before sending on
 * to another destination so that the memory allocation tracing is kept happy,
 * and CMSG_FREE_RECV_MSG can still be used to free the whole message.
 * @param _name name of message ptr variable.
 * @param _field name of the repeated field
 * @param _new_value string to be copied to field.
 */
#define CMSG_UPDATE_RECV_MSG_STRING_FIELD(_name, _field, _new_value) \
    cmsg_update_recv_msg_string_field (&((_name)->_field), _new_value, __FILE__, __LINE__)

int cmsg_service_port_get (const char *name, const char *proto);

const char *cmsg_service_name_get (const ProtobufCServiceDescriptor *descriptor);

#endif /* __CMSG_H_ */<|MERGE_RESOLUTION|>--- conflicted
+++ resolved
@@ -32,14 +32,11 @@
 /* note - use CMSG_REPEATED_APPEND() instead of calling this directly */
 void cmsg_repeated_append (void ***msg_ptr_array, size_t *num_elems, const void *ptr,
                            const char *file, int line);
-<<<<<<< HEAD
 void cmsg_repeated_append_uint32 (uint32_t **msg_ptr_array, size_t *num_elems,
                                   const uint32_t value, const char *file, int line);
-=======
 /* note - use CMSG_UPDATE_RECV_MSG_STRING_FIELD() instead of calling this directly */
 void cmsg_update_recv_msg_string_field (char **field, const char *new_val,
                                         const char *file, int line);
->>>>>>> eed9b981
 
 extern ProtobufCAllocator cmsg_memory_allocator;
 
