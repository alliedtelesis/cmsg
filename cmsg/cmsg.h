/*
 * Copyright 2016, Allied Telesis Labs New Zealand, Ltd
 */
#ifndef __CMSG_H_
#define __CMSG_H_

#include <protobuf-c/protobuf-c.h>
#include <glib.h>
#include <stdbool.h>

// Return codes
#define CMSG_RET_OK                 0
#define CMSG_RET_QUEUED             1
#define CMSG_RET_DROPPED            2
#define CMSG_RET_ERR                -1
#define CMSG_RET_METHOD_NOT_FOUND   -2
#define CMSG_RET_CLOSED             -3

#define CMSG_COUNTER_APP_NAME_PREFIX    "CMSG "

typedef protobuf_c_boolean cmsg_bool_t;

void cmsg_malloc_init (int mtype);

/* note - use CMSG_MSG_ALLOC()/_FREE() instead of calling these directly */
void *cmsg_msg_alloc (size_t struct_size, const char *file, int line);
void cmsg_msg_free (void *msg_struct, const char *file, int line);
/* note - use CMSG_MSG_ARRAY_ALLOC()/_FREE() instead of calling these directly */
void **cmsg_msg_array_alloc (size_t struct_size, uint32_t num_structs,
                             const char *file, int line);
void cmsg_msg_array_free (void *msg_array, const char *file, int line);
/* note - use CMSG_REPEATED_APPEND() instead of calling this directly */
void cmsg_repeated_append (void ***msg_ptr_array, size_t *num_elems, const void *ptr,
                           const char *file, int line);
/* note - use CMSG_UPDATE_RECV_MSG_STRING_FIELD() instead of calling this directly */
void cmsg_update_recv_msg_string_field (char **field, const char *new_val,
                                        const char *file, int line);

extern ProtobufCAllocator cmsg_memory_allocator;

// macro to free messages returned back to the API
#define CMSG_FREE_RECV_MSG(_name)                                                                      \
    do {                                                                                               \
        protobuf_c_message_free_unpacked ((ProtobufCMessage *)(_name), &cmsg_memory_allocator);       \
        (_name) = NULL;                                                                                \
    } while (0)

#define CMSG_FREE_RECV_MSG_ARRAY(_array)                                                               \
    do {                                                                                               \
        int _i;                                                                                         \
        for (_i = 0; _array[_i] != NULL; _i++)                                                     \
        {                                                                                              \
            CMSG_FREE_RECV_MSG(_array[_i]);                                                            \
        }                                                                                              \
    } while (0)


/* Macros for setting the fields in a structure, and the associated sub-fields */
#define CMSG_SET_FIELD_VALUE(_name, _field, _value) \
    do {                                            \
        (_name)->_field = (_value);                 \
        (_name)->has_##_field = TRUE;               \
    } while (0)

#define CMSG_UNSET_AND_ZERO_FIELD_VALUE(_name, _field) \
    do {                                               \
        (_name)->_field = 0;                           \
        (_name)->has_##_field = FALSE;                 \
    } while (0)

#define CMSG_SET_FIELD_PTR(_name, _field, _ptr) \
    do {                                        \
        (_name)->_field = (_ptr);               \
    } while (0)

#define CMSG_SET_FIELD_REPEATED(_name, _field, _ptr, _n_elem) \
    do {                                                      \
        (_name)->_field = (_ptr);                             \
        (_name)->n_##_field = (_n_elem);                      \
    } while (0)

#define CMSG_IS_FIELD_PRESENT(_msg, _field) \
    ((_msg)->has_##_field ? TRUE : FALSE)

#define CMSG_IS_PTR_PRESENT(_msg, _ptr) \
    ((_msg)->_ptr ? TRUE : FALSE)

#define CMSG_IS_REPEATED_PRESENT(_msg, _field) \
    ((_msg)->n_##_field ? TRUE : FALSE)

/**
<<<<<<< HEAD
 * Helper macro to allocate a message struct using the CMSG memory allocator.
 * @param __msg_struct the name of the message struct being used
 * @return a pointer to the allocated message struct.  The message must still be
 * initialised using the appropriate init function for the message. No sub-fields
 * in the message are allocated. You still need to malloc and free these yourself.
 */
#define CMSG_MSG_ALLOC(__msg_struct) \
    (__msg_struct *) cmsg_msg_alloc (sizeof (__msg_struct), __FILE__, __LINE__)

/**
 * Frees a message struct allocated by CMSG_MSG_ALLOC()
 * @param __msg_ptr Pointer to the message created by CMSG_MSG_ALLOC
 * @note that this does not handle freeing memory for any sub-fields within the
 * message struct (e.g. strings, MAC addresses, etc). You still need to free
 * these yourself before calling this macro. If all fields in the message are allocated
 * using the CMSG allocator, CMSG_FREE_RECV_MSG can be used to free the whole message.
 */
#define CMSG_MSG_FREE(__msg_ptr) \
    cmsg_msg_free (__msg_ptr, __FILE__, __LINE__)
=======
 * Helper macro to check whether a given message has a field with the
 * given name.
 * @param _msg the message structure to check
 * @param _field_name the field name to be checked
 */
#define CMSG_MSG_HAS_FIELD(_msg, _field_name) \
    (protobuf_c_message_descriptor_get_field_by_name ((_msg)->base.descriptor, _field_name) ? TRUE : FALSE)
>>>>>>> b06e47b4

/**
 * Helper macro to allocate an array of message structs used to send a CMSG
 * message. This is designed to be used with CMSG_SET_FIELD_REPEATED(), where
 * the repeated field is a message struct.
 * @param __msg_struct the name of the message struct being used
 * @param __num the number of message structs we need to allocate
 * @return a single block of malloc'd memory, which is an array of pointers setup
 * to point to the message structs. Use CMSG_MSG_ARRAY_FREE() to free this memory
 * @note that this does not handle mallocing memory for any sub-fields within
 * the message struct (e.g. strings, MAC addresses, etc). You still need to malloc
 * and free these yourself.
 */
#define CMSG_MSG_ARRAY_ALLOC(__msg_struct, __num) \
    (__msg_struct **) cmsg_msg_array_alloc (sizeof (__msg_struct), __num, \
                                            __FILE__, __LINE__)

/**
 * Frees a message array allocated by CMSG_MSG_ARRAY_ALLOC()
 * @note that this does not handle freeing memory for any sub-fields within the
 * message struct (e.g. strings, MAC addresses, etc). You still need to free
 * these yourself before calling this macro.
 */
#define CMSG_MSG_ARRAY_FREE(__msg_array) \
    cmsg_msg_array_free (__msg_array, __FILE__, __LINE__)

/**
 * Frees an array of pointers created by CMSG_REPEATED_APPEND. The contents of the pointers
 * needs to be freed by the user.
 */
#define CMSG_REPEATED_FREE(_ptr_array) CMSG_MSG_ARRAY_FREE (_ptr_array)

/**
 * Helper macro to append an element to a repeated field in a message.
 * If this macro is used, it MUST be the ONLY method used to add elements to that field.
 * This is because internal optimisations are used to avoid excessive re-allocations.
 *
 * This macro MUST NOT be used with CMSG_MSG_ARRAY_ALLOC or any other allocator for the
 * same field.
 *
 * If _ptr is NULL, the field is not updated and the original values are kept.
 *
 * Otherwise, the pointer array is created/extended if necessary, the pointer to the new
 * element is added and the number of elements in the repeated field is updated.
 *
 * Freeing memory used by the elements in the array after the message has been sent is left
 * up to the user.
 * The array itself should be freed with CMSG_REPEATED_FREE.
 * @param _name name of the message being modified
 * @param _field name of the repeated field
 * @param _ptr pointer to append to repeated field
 */
#define CMSG_REPEATED_APPEND(_name, _field, _ptr)                                \
    cmsg_repeated_append ((void ***) &((_name)->_field), &((_name)->n_##_field), \
                          (const void *) _ptr, __FILE__, __LINE__)

/**
 * Helper macro to iterate over the pointers in a repeated field of a CMSG message
 * @param _name name of message ptr variable.
 * @param _field name of the repeated field
 * @param _node pointer of the type of the repeated field.
 * @param _idx integer variable to use as loop counter.
 */
#define CMSG_REPEATED_FOREACH(_name, _field, _node, _idx)  \
    if ((_name) && (_name)->_field)                         \
        for (_idx = 0; _idx < (_name)->n_##_field; _idx++) \
            if ((_node = (_name)->_field[_idx]) != NULL)

/**
 * Replace a string field in a received message with a different value using the
 * CMSG memory allocator.
 * This is useful if the message needs a slight modification before sending on
 * to another destination so that the memory allocation tracing is kept happy,
 * and CMSG_FREE_RECV_MSG can still be used to free the whole message.
 * @param _name name of message ptr variable.
 * @param _field name of the repeated field
 * @param _new_value string to be copied to field.
 */
#define CMSG_UPDATE_RECV_MSG_STRING_FIELD(_name, _field, _new_value) \
    cmsg_update_recv_msg_string_field (&((_name)->_field), _new_value, __FILE__, __LINE__)

int cmsg_service_port_get (const char *name, const char *proto);

const char *cmsg_service_name_get (const ProtobufCServiceDescriptor *descriptor);

#endif /* __CMSG_H_ */<|MERGE_RESOLUTION|>--- conflicted
+++ resolved
@@ -89,7 +89,15 @@
     ((_msg)->n_##_field ? TRUE : FALSE)
 
 /**
-<<<<<<< HEAD
+ * Helper macro to check whether a given message has a field with the
+ * given name.
+ * @param _msg the message structure to check
+ * @param _field_name the field name to be checked
+ */
+#define CMSG_MSG_HAS_FIELD(_msg, _field_name) \
+    (protobuf_c_message_descriptor_get_field_by_name ((_msg)->base.descriptor, _field_name) ? TRUE : FALSE)
+
+/**
  * Helper macro to allocate a message struct using the CMSG memory allocator.
  * @param __msg_struct the name of the message struct being used
  * @return a pointer to the allocated message struct.  The message must still be
@@ -109,15 +117,6 @@
  */
 #define CMSG_MSG_FREE(__msg_ptr) \
     cmsg_msg_free (__msg_ptr, __FILE__, __LINE__)
-=======
- * Helper macro to check whether a given message has a field with the
- * given name.
- * @param _msg the message structure to check
- * @param _field_name the field name to be checked
- */
-#define CMSG_MSG_HAS_FIELD(_msg, _field_name) \
-    (protobuf_c_message_descriptor_get_field_by_name ((_msg)->base.descriptor, _field_name) ? TRUE : FALSE)
->>>>>>> b06e47b4
 
 /**
  * Helper macro to allocate an array of message structs used to send a CMSG
