--- conflicted
+++ resolved
@@ -382,52 +382,8 @@
             buffer_data = buffer;
         }
 
-<<<<<<< HEAD
         ret = cmsg_transport_server_recv_process (buffer_data, server, extra_header_size,
                                                   dyn_len, nbytes, &header_converted);
-=======
-        CMSG_PROF_TIME_LOG_ADD_TIME (&server->prof, "receive",
-                                     cmsg_prof_time_toc (&server->prof));
-
-        ret = cmsg_tlv_header_process (buffer_data, &server_request, extra_header_size,
-                                       server->service->descriptor);
-
-        if (ret != CMSG_RET_OK)
-        {
-            if (ret == CMSG_RET_METHOD_NOT_FOUND)
-            {
-                cmsg_server_empty_method_reply_send (server,
-                                                     CMSG_STATUS_CODE_SERVER_METHOD_NOT_FOUND,
-                                                     UNDEFINED_METHOD);
-            }
-        }
-        else
-        {
-
-            buffer_data = buffer_data + extra_header_size;
-            // Process any message that has no more length or we have received what
-            // we expected to from the socket
-            if (header_converted.message_length == 0 || nbytes == (int) dyn_len)
-            {
-                CMSG_DEBUG (CMSG_INFO, "[TRANSPORT] received data\n");
-                cmsg_buffer_print (buffer_data, dyn_len);
-                server->server_request = &server_request;
-                if (server->message_processor (server, buffer_data) != CMSG_RET_OK)
-                {
-                    CMSG_LOG_SERVER_ERROR (server,
-                                           "Server message processing returned an error.");
-                }
-
-            }
-            else
-            {
-                CMSG_LOG_SERVER_ERROR (server, "No data on recv socket %d.",
-                                       server->connection.sockets.client_socket);
-
-                ret = CMSG_RET_ERR;
-            }
-        }
->>>>>>> 458afa58
         if (buffer != buf_static)
         {
             if (buffer)
