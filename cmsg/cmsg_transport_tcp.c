--- conflicted
+++ resolved
@@ -288,21 +288,7 @@
 static cmsg_status_code
 cmsg_transport_tcp_client_recv (cmsg_client *client, ProtobufCMessage **messagePtPt)
 {
-<<<<<<< HEAD
-    int nbytes = 0;
-    uint32_t dyn_len = 0;
-    cmsg_header header_received;
-    cmsg_header header_converted;
-    uint8_t *recv_buffer = NULL;
-    uint8_t *buffer = NULL;
-    uint8_t buf_static[512];
-    const ProtobufCMessageDescriptor *desc;
-    uint32_t extra_header_size;
-    cmsg_server_request server_request;
-=======
     cmsg_status_code ret;
->>>>>>> db913dca
-
     *messagePtPt = NULL;
 
     if (!client)
