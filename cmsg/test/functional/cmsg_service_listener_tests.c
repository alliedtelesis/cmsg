/*
 * Functional tests for the service listener functionality.
 *
 * Copyright 2019, Allied Telesis Labs New Zealand, Ltd
 */

#include <np.h>
#include <cmsg/cmsg_sl.h>
#include <cmsg/cmsg_server.h>
#include "cmsg_functional_tests_api_auto.h"
#include "cmsg_functional_tests_impl_auto.h"
#include "setup.h"
<<<<<<< HEAD

/**
 * This informs the compiler that the function is, in fact, being used even though it
 * doesn't look like it. This is useful for static functions that get found by NovaProva
 * using debug symbols.
 */
#define USED __attribute__ ((used))
=======
>>>>>>> 3ac60922

static cmsg_transport *test_transport = NULL;
static bool expected_added = false;

static int USED
set_up (void)
{
    /* Ignore SIGPIPE signal if it occurs */
    signal (SIGPIPE, SIG_IGN);

    test_transport = NULL;
    expected_added = false;

    cmsg_service_listener_daemon_start ();

    return 0;
}

static int USED
tear_down (void)
{
    cmsg_service_listener_daemon_stop ();

    return 0;
}

static bool
sl_event_handler (const cmsg_transport *transport, bool added, void *user_data)
{
    NP_ASSERT_TRUE (cmsg_transport_compare (transport, test_transport));
    NP_ASSERT_EQUAL (added, expected_added);

    return false;
}

void
test_cmsg_service_listener_listen_first (void)
{
    const cmsg_sl_info *info = NULL;
    const char *service_name = NULL;
    cmsg_server *test_server = NULL;

    service_name = cmsg_service_name_get (CMSG_DESCRIPTOR (cmsg, test));

    info = cmsg_service_listener_listen (service_name, sl_event_handler, NULL);

    test_server = cmsg_create_server_unix_rpc (CMSG_SERVICE (cmsg, test));
    test_transport = cmsg_transport_copy (test_server->_transport);

    expected_added = true;
    while (cmsg_service_listener_event_queue_process (info))
    {
    }

    cmsg_destroy_server_and_transport (test_server);

    expected_added = false;
    while (cmsg_service_listener_event_queue_process (info))
    {
    }

    cmsg_service_listener_unlisten (info);
    cmsg_transport_destroy (test_transport);
}

void
test_cmsg_service_listener_listen_last (void)
{
    const cmsg_sl_info *info = NULL;
    const char *service_name = NULL;
    cmsg_server *test_server = NULL;

    service_name = cmsg_service_name_get (CMSG_DESCRIPTOR (cmsg, test));

    test_server = cmsg_create_server_unix_rpc (CMSG_SERVICE (cmsg, test));
    test_transport = cmsg_transport_copy (test_server->_transport);

    info = cmsg_service_listener_listen (service_name, sl_event_handler, NULL);

    expected_added = true;
    while (cmsg_service_listener_event_queue_process (info))
    {
    }

    cmsg_destroy_server_and_transport (test_server);

    expected_added = false;
    while (cmsg_service_listener_event_queue_process (info))
    {
    }

    cmsg_service_listener_unlisten (info);
    cmsg_transport_destroy (test_transport);
}

void
test_cmsg_service_listener_create_server_after_crash (void)
{
    const cmsg_sl_info *info = NULL;
    const char *service_name = NULL;
    cmsg_server *test_server1 = NULL;
    cmsg_server *test_server2 = NULL;

    service_name = cmsg_service_name_get (CMSG_DESCRIPTOR (cmsg, test));

    test_server1 = cmsg_create_server_unix_rpc (CMSG_SERVICE (cmsg, test));
    test_transport = cmsg_transport_copy (test_server1->_transport);

    info = cmsg_service_listener_listen (service_name, sl_event_handler, NULL);

    expected_added = true;
    while (cmsg_service_listener_event_queue_process (info))
    {
    }

    test_server2 = cmsg_create_server_unix_rpc (CMSG_SERVICE (cmsg, test));

    expected_added = false;
    while (cmsg_service_listener_event_queue_process (info))
    {
    }

    expected_added = true;
    while (cmsg_service_listener_event_queue_process (info))
    {
    }

    cmsg_destroy_server_and_transport (test_server1);
    cmsg_destroy_server_and_transport (test_server2);

    expected_added = false;
    while (cmsg_service_listener_event_queue_process (info))
    {
    }

    cmsg_service_listener_unlisten (info);
    cmsg_transport_destroy (test_transport);
}<|MERGE_RESOLUTION|>--- conflicted
+++ resolved
@@ -10,16 +10,6 @@
 #include "cmsg_functional_tests_api_auto.h"
 #include "cmsg_functional_tests_impl_auto.h"
 #include "setup.h"
-<<<<<<< HEAD
-
-/**
- * This informs the compiler that the function is, in fact, being used even though it
- * doesn't look like it. This is useful for static functions that get found by NovaProva
- * using debug symbols.
- */
-#define USED __attribute__ ((used))
-=======
->>>>>>> 3ac60922
 
 static cmsg_transport *test_transport = NULL;
 static bool expected_added = false;
