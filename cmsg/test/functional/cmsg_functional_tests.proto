--- conflicted
+++ resolved
@@ -65,16 +65,11 @@
     rpc simple_pub_queue_test_2 (uint32_msg) returns (dummy);
     rpc simple_pub_queue_test_3 (uint32_msg) returns (dummy);
     rpc broadcast_client_test (uint32_msg) returns (uint32_msg);
-<<<<<<< HEAD
     rpc server_side_validation_test_integers (message_with_integer_validation) returns (ant_result) {
         option (auto_validation) = true;
     }
     rpc server_side_validation_test_strings (message_with_string_validation) returns (ant_result) {
-=======
-    rpc pthread_notification_test (uint32_msg) returns (dummy);
-    rpc server_side_validation_test (message_with_validation) returns (ant_result)
-    {
->>>>>>> 62d04988
         option (auto_validation) = true;
     }
+    rpc pthread_notification_test (uint32_msg) returns (dummy);
 }