/**
 * @file cmsg_glib_helpers.c
 *
 * Simple helper functions for using CMSG with glib event loops.
 *
 * Copyright 2018, Allied Telesis Labs New Zealand, Ltd
 *
 */

#define _GNU_SOURCE /* for TEMP_FAILURE_RETRY */
#include <glib.h>
#include <sys/eventfd.h>
#include "cmsg_glib_helpers.h"
#include "cmsg_error.h"

/**
 * Callback function to read an accepted socket on a CMSG server.
 */
static int
cmsg_glib_server_read (GIOChannel *source, GIOCondition condition, gpointer data)
{
    int sd = g_io_channel_unix_get_fd (source);
    cmsg_server_accept_thread_info *info = (cmsg_server_accept_thread_info *) data;

    if (cmsg_server_receive (info->server, sd) < 0)
    {
        g_io_channel_shutdown (source, TRUE, NULL);
        g_io_channel_unref (source);
        return FALSE;
    }

    return TRUE;
}

/**
 * Callback function that fires once a socket is accepted for
 * a CMSG server. The function then schedules the socket to
 * be read via 'cmsg_glib_server_read'.
 */
static int
cmsg_glib_server_accepted (GIOChannel *source, GIOCondition condition, gpointer data)
{
    cmsg_server_accept_thread_info *info = (cmsg_server_accept_thread_info *) data;
    eventfd_t value;
    int *newfd_ptr = NULL;
    GIOChannel *read_channel = NULL;

    /* clear notification */
    TEMP_FAILURE_RETRY (eventfd_read (info->accept_sd_eventfd, &value));

    while ((newfd_ptr = g_async_queue_try_pop (info->accept_sd_queue)))
    {
        read_channel = g_io_channel_unix_new (*newfd_ptr);
        g_io_add_watch (read_channel, G_IO_IN, cmsg_glib_server_read, info);
        CMSG_FREE (newfd_ptr);
    }

    return TRUE;
}

/**
 * Start the processing of the accepted connections for a CMSG server.
 *
 * @param info - The 'cmsg_server_accept_thread_info' structure holding the
 *               information about the CMSG server listening in a separate thread.
 */
static void
cmsg_glib_server_processing_start (cmsg_server_accept_thread_info *info)
{
    GIOChannel *accept_channel = g_io_channel_unix_new (info->accept_sd_eventfd);
    g_io_add_watch (accept_channel, G_IO_IN, cmsg_glib_server_accepted, info);
}

/**
 * Create and start processing a UNIX transport based CMSG server for the given
 * CMSG service.
 *
 * @param service - The protobuf-c service the server is to implement.
 *
 * @returns Pointer to a 'cmsg_server_accept_thread_info' structure.
 *          NULL on failure.
 */
cmsg_server_accept_thread_info *
cmsg_glib_unix_server_init (ProtobufCService *service)
{
    cmsg_server *server = NULL;
    cmsg_server_accept_thread_info *info = NULL;

    server = cmsg_create_server_unix_rpc (service);
    if (!server)
    {
        CMSG_LOG_GEN_ERROR ("Failed to initialize CMSG server for %s",
                            cmsg_service_name_get (service->descriptor));
        return NULL;
    }

    info = cmsg_server_accept_thread_init (server);
    if (!info)
    {
        CMSG_LOG_GEN_ERROR ("Failed to initialize CMSG server accept thread for %s",
                            cmsg_service_name_get (service->descriptor));
        return NULL;
    }

    cmsg_glib_server_processing_start (info);
    return info;
}

/**
 * Create and initialise a CMSG mesh connection. This function automatically
 * starts the processing of the server that is part of the mesh connection.
 *
 * @param service - The protobuf-c service the mesh connection is for.
 * @param service_entry_name - The name in the services file corresponding to the
 *                             TIPC port to use for the protobuf-c service.
 *
 * @returns Pointer to a 'cmsg_tipc_mesh_conn' structure.
 *          NULL on failure.
 */
cmsg_tipc_mesh_conn *
cmsg_glib_tipc_mesh_init (ProtobufCService *service, const char *service_entry_name,
                          int this_node_id, int min_node_id, int max_node_id,
                          cmsg_mesh_local_type type, bool oneway)
{
    cmsg_tipc_mesh_conn *mesh =
        cmsg_tipc_mesh_connection_init (service, service_entry_name, this_node_id,
<<<<<<< HEAD
                                        min_node_id, max_node_id,
                                        CMSG_MESH_LOCAL_LOOPBACK, false, NULL);
=======
                                        min_node_id, max_node_id, type, oneway);
>>>>>>> 394a7c68
    if (mesh == NULL)
    {
        CMSG_LOG_GEN_ERROR ("Failed to create mesh connection for %s",
                            cmsg_service_name_get (service->descriptor));
        return NULL;
    }

    cmsg_glib_server_processing_start (mesh->server_thread_info);

    return mesh;
}<|MERGE_RESOLUTION|>--- conflicted
+++ resolved
@@ -124,12 +124,7 @@
 {
     cmsg_tipc_mesh_conn *mesh =
         cmsg_tipc_mesh_connection_init (service, service_entry_name, this_node_id,
-<<<<<<< HEAD
-                                        min_node_id, max_node_id,
-                                        CMSG_MESH_LOCAL_LOOPBACK, false, NULL);
-=======
-                                        min_node_id, max_node_id, type, oneway);
->>>>>>> 394a7c68
+                                        min_node_id, max_node_id, type, oneway, NULL);
     if (mesh == NULL)
     {
         CMSG_LOG_GEN_ERROR ("Failed to create mesh connection for %s",
