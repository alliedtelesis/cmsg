/**
 * cmsg_validation.c
 *
 * The validation functions used by the validation extension.
 *
 * Copyright 2018, Allied Telesis Labs New Zealand, Ltd
 */

#include "cmsg_private.h"
#include "cmsg_validation.h"
#include <arpa/inet.h>
#include <inttypes.h>
#include <utility/utlstr.h>

/**
 * Validate an integer value is greater than or equal to the specified value.
 *
 * @param input_value - The integer value in the input message field.
 * @param compare_value - The value specified in the validation definition to compare against.
 * @param field_name - The name of the field in the message containing the integer value.
 * @param supplied_error_message - Prints a custom error message if supplied.
 * @param err_str - Pointer to a char array to store an error message, this may be NULL.
 * @param err_str_len - The length of the array to store the error message in.
 */
bool
cmsg_validate_int_ge (int64_t input_value, int64_t compare_value,
                      const char *field_name, const char *supplied_error_message,
                      char *err_str, uint32_t err_str_len)
{
    if (input_value < compare_value)
    {
        if (err_str)
        {
            if (supplied_error_message)
            {
                snprintf (err_str, err_str_len, supplied_error_message);
            }
            else
            {
                snprintf (err_str, err_str_len,
                          "Field '%s' must be greater than or equal to %" PRId64 ".",
                          field_name, compare_value);
            }
        }
        return false;
    }

    return true;
}

/**
 * Validate an integer value is less than or equal to the specified value.
 *
 * @param input_value - The integer value in the input message field.
 * @param compare_value - The value specified in the validation definition to compare against.
 * @param field_name - The name of the field in the message containing the integer value.
 * @param supplied_error_message - Prints a custom error message if supplied.
 * @param err_str - Pointer to a char array to store an error message, this may be NULL.
 * @param err_str_len - The length of the array to store the error message in.
 */
bool
cmsg_validate_int_le (int64_t input_value, int64_t compare_value,
                      const char *field_name, const char *supplied_error_message,
                      char *err_str, uint32_t err_str_len)
{
    if (input_value > compare_value)
    {
        if (err_str)
        {
            if (supplied_error_message)
            {
                snprintf (err_str, err_str_len, supplied_error_message);
            }
            else
            {
                snprintf (err_str, err_str_len,
                          "Field '%s' must be less than or equal to %" PRId64 ".",
                          field_name, compare_value);
            }
        }
        return false;
    }

    return true;
}

/**
 * Validate a string is in IP address format (either IPv4 or IPv6).
 *
 * @param input_string - The string in the input message field.
 * @param field_name - The name of the field in the message containing the string.
 * @param supplied_error_message - Prints a custom error message if supplied.
 * @param err_str - Pointer to a char array to store an error message, this may be NULL.
 * @param err_str_len - The length of the array to store the error message in.
 */
bool
cmsg_validate_ip_address (const char *input_string, const char *field_name,
                          const char *supplied_error_message,
                          char *err_str, uint32_t err_str_len)
{
    struct in_addr ipv4;
    struct in6_addr ipv6;

    if ((inet_pton (AF_INET, input_string, &ipv4) != 1) &&
        (inet_pton (AF_INET6, input_string, &ipv6) != 1))
    {
        if (err_str)
        {
            if (supplied_error_message)
            {
                snprintf (err_str, err_str_len, supplied_error_message);
            }
            else
            {
                snprintf (err_str, err_str_len, "Field '%s' must be in IP address format.",
                          field_name);
            }
        }
        return false;
    }

    return true;
}

/**
 * Validate a string is of timestamp format
 *
 * @param input_string - The string in the input message field.
 * @param field_name - The name of the field in the message containing the string.
 * @param supplied_error_message - Prints a custom error message if supplied.
 * @param err_str - Pointer to a char array to store an error message, this may be NULL.
 * @param err_str_len - The length of the array to store the error message in.
 */
bool
cmsg_validate_utc_timestamp (const char *input_string, const char *field_name,
                             const char *supplied_error_message,
                             char *err_str, uint32_t err_str_len)
{
    char *str;
    struct tm date;

    str = strptime (input_string, "%Y-%m-%dT%H:%M:%SZ", &date);

    if (str == NULL || str[0] != '\0')
    {
        if (err_str)
        {
            if (supplied_error_message)
            {
                snprintf (err_str, err_str_len, supplied_error_message);
            }
            else
            {
                snprintf (err_str, err_str_len,
                          "Field '%s' must be in UTC timestamp format.", field_name);
            }
        }
        return false;
    }

    return true;
<<<<<<< HEAD
=======
}

/**
 * Validate a string is in MAC address format (i.e AAAA.BBBB.CCCC).
 *
 * @param input_string - The string in the input message field.
 * @param field_name - The name of the field in the message containing the string.
 * @param supplied_error_message - Prints a custom error message if supplied.
 * @param err_str - Pointer to a char array to store an error message, this may be NULL.
 * @param err_str_len - The length of the array to store the error message in.
 */
bool
cmsg_validate_mac_address (const char *input_string, const char *field_name,
                           const char *supplied_error_message,
                           char *err_str, uint32_t err_str_len)
{
    if (!utlstr_mac_address_validate (input_string))
    {
        if (err_str)
        {
            if (supplied_error_message)
            {
                snprintf (err_str, err_str_len, supplied_error_message);
            }
            else
            {
                snprintf (err_str, err_str_len, "Field '%s' must be in MAC address format.",
                          field_name);
            }
        }
        return false;
    }

    return true;
>>>>>>> aa177d18
}<|MERGE_RESOLUTION|>--- conflicted
+++ resolved
@@ -159,8 +159,6 @@
     }
 
     return true;
-<<<<<<< HEAD
-=======
 }
 
 /**
@@ -195,5 +193,4 @@
     }
 
     return true;
->>>>>>> aa177d18
 }